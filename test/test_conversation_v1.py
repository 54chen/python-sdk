# Copyright 2017 IBM All Rights Reserved.
#
# Licensed under the Apache License, Version 2.0 (the "License");
# you may not use this file except in compliance with the License.
# You may obtain a copy of the License at
#
#      http://www.apache.org/licenses/LICENSE-2.0
#
# Unless required by applicable law or agreed to in writing, software
# distributed under the License is distributed on an "AS IS" BASIS,
# WITHOUT WARRANTIES OR CONDITIONS OF ANY KIND, either express or implied.
# See the License for the specific language governing permissions and
# limitations under the License.

import json
import responses
import watson_developer_cloud
from watson_developer_cloud import WatsonException

platform_url = 'https://gateway.watsonplatform.net'
service_path = '/conversation/api'
base_url = '{0}{1}'.format(platform_url, service_path)

#########################
# counterexamples
#########################


@responses.activate
def test_create_counterexample():
    endpoint = '/v1/workspaces/{0}/counterexamples'.format('boguswid')
    url = '{0}{1}'.format(base_url, endpoint)
    response = {
        "text": "I want financial advice today.",
        "created": "2016-07-11T16:39:01.774Z",
        "updated": "2015-12-07T18:53:59.153Z"
    }
    responses.add(
        responses.POST,
        url,
        body=json.dumps(response),
        status=201,
        content_type='application/json')
    service = watson_developer_cloud.ConversationV1(
        username='username', password='password', version='2017-02-03')
    counterexample = service.create_counterexample(
        workspace_id='boguswid', text='I want financial advice today.')
    assert len(responses.calls) == 1
    assert responses.calls[0].request.url.startswith(url)
    assert counterexample == response

@responses.activate
def test_rate_limit_exceeded():
    endpoint = '/v1/workspaces/{0}/counterexamples'.format('boguswid')
    url = '{0}{1}'.format(base_url, endpoint)
    error_code = "'code': '407'"
    error_msg = 'Rate limit exceeded'
    responses.add(
        responses.POST,
        url,
        body='Rate limit exceeded',
        status=407,
        content_type='application/json')
    service = watson_developer_cloud.ConversationV1(
        username='username', password='password', version='2017-02-03')
    try:
<<<<<<< HEAD
        counterexample = service.create_counterexample(
=======
        service.create_counterexample(
>>>>>>> 8ba86b8a
            workspace_id='boguswid', text='I want financial advice today.')
    except WatsonException as ex:
        assert len(responses.calls) == 1
        assert error_code in str(ex)
        assert error_msg in str(ex)

@responses.activate
def test_unknown_error():
    endpoint = '/v1/workspaces/{0}/counterexamples'.format('boguswid')
    url = '{0}{1}'.format(base_url, endpoint)
    error_msg = 'Unknown error'
    responses.add(
        responses.POST,
        url,
        status=407,
        content_type='application/json')
    service = watson_developer_cloud.ConversationV1(
        username='username', password='password', version='2017-02-03')
    try:
        service.create_counterexample(
            workspace_id='boguswid', text='I want financial advice today.')
    except WatsonException as ex:
        assert len(responses.calls) == 1
        assert error_msg in str(ex)

@responses.activate
def test_delete_counterexample():
    endpoint = '/v1/workspaces/{0}/counterexamples/{1}'.format(
        'boguswid', 'I%20want%20financial%20advice%20today')
    url = '{0}{1}'.format(base_url, endpoint)
    response = {}
    responses.add(
        responses.DELETE,
        url,
        body=json.dumps(response),
        status=200,
        content_type='application/json')
    service = watson_developer_cloud.ConversationV1(
        username='username', password='password', version='2017-02-03')
    counterexample = service.delete_counterexample(
        workspace_id='boguswid', text='I want financial advice today')
    assert len(responses.calls) == 1
    assert responses.calls[0].request.url.startswith(url)
    assert counterexample == response


@responses.activate
def test_get_counterexample():
    endpoint = '/v1/workspaces/{0}/counterexamples/{1}'.format(
        'boguswid', 'What%20are%20you%20wearing%3F')
    url = '{0}{1}'.format(base_url, endpoint)
    response = {
        "text": "What are you wearing?",
        "created": "2016-07-11T23:53:59.153Z",
        "updated": "2016-12-07T18:53:59.153Z"
    }
    responses.add(
        responses.GET,
        url,
        body=json.dumps(response),
        status=200,
        content_type='application/json')
    service = watson_developer_cloud.ConversationV1(
        username='username', password='password', version='2017-02-03')
    counterexample = service.get_counterexample(
        workspace_id='boguswid', text='What are you wearing%3F')
    assert len(responses.calls) == 1
    assert responses.calls[0].request.url.startswith(url)
    assert counterexample == response


@responses.activate
def test_list_counterexamples():
    endpoint = '/v1/workspaces/{0}/counterexamples'.format('boguswid')
    url = '{0}{1}'.format(base_url, endpoint)
    response = {
        "counterexamples": [{
            "text": "I want financial advice today.",
            "created": "2016-07-11T16:39:01.774Z",
            "updated": "2015-12-07T18:53:59.153Z"
        }, {
            "text": "What are you wearing today",
            "created": "2016-07-11T16:39:01.774Z",
            "updated": "2015-12-07T18:53:59.153Z"
        }],
        "pagination": {
            "refresh_url":
            "/v1/workspaces/pizza_app-e0f3/counterexamples?version=2017-12-18&page_limit=2",
            "next_url":
            "/v1/workspaces/pizza_app-e0f3/counterexamples?cursor=base64=&version=2017-12-18&page_limit=2"
        }
    }
    responses.add(
        responses.GET,
        url,
        body=json.dumps(response),
        status=200,
        content_type='application/json')
    service = watson_developer_cloud.ConversationV1(
        username='username', password='password', version='2017-02-03')
    counterexamples = service.list_counterexamples(workspace_id='boguswid')
    assert len(responses.calls) == 1
    assert responses.calls[0].request.url.startswith(url)
    assert counterexamples == response


@responses.activate
def test_update_counterexample():
    endpoint = '/v1/workspaces/{0}/counterexamples/{1}'.format(
        'boguswid', 'What%20are%20you%20wearing%3F')
    url = '{0}{1}'.format(base_url, endpoint)
    response = {
        "text": "What are you wearing?",
        "created": "2016-07-11T23:53:59.153Z",
        "updated": "2015-12-07T18:53:59.153Z"
    }
    responses.add(
        responses.POST,
        url,
        body=json.dumps(response),
        status=200,
        content_type='application/json')
    service = watson_developer_cloud.ConversationV1(
        username='username', password='password', version='2017-02-03')
    counterexample = service.update_counterexample(
        workspace_id='boguswid',
        text='What are you wearing%3F',
        new_text='What are you wearing%3F')
    assert len(responses.calls) == 1
    assert responses.calls[0].request.url.startswith(url)
    assert counterexample == response


#########################
# entities
#########################


@responses.activate
def test_create_entity():
    endpoint = '/v1/workspaces/{0}/entities'.format('boguswid')
    url = '{0}{1}'.format(base_url, endpoint)
    response = {
        "entity": "pizza_toppings",
        "description": "Tasty pizza toppings",
        "created": "2015-12-06T04:32:20.000Z",
        "updated": "2015-12-07T18:53:59.153Z",
        "metadata": {
            "property": "value"
        }
    }
    responses.add(
        responses.POST,
        url,
        body=json.dumps(response),
        status=201,
        content_type='application/json')
    service = watson_developer_cloud.ConversationV1(
        username='username', password='password', version='2017-04-21')
    entity = service.create_entity(
        workspace_id='boguswid',
        entity='pizza_toppings',
        description='Tasty pizza toppings',
        metadata={"property": "value"},
        values=None,
        fuzzy_match=None)
    assert len(responses.calls) == 1
    assert responses.calls[0].request.url.startswith(url)
    assert entity == response


@responses.activate
def test_delete_entity():
    endpoint = '/v1/workspaces/{0}/entities/{1}'.format('boguswid', 'pizza_toppings')
    url = '{0}{1}'.format(base_url, endpoint)
    response = ""
    responses.add(
        responses.DELETE,
        url,
        body=json.dumps(response),
        status=200,
        content_type='application/json')
    service = watson_developer_cloud.ConversationV1(
        username='username', password='password', version='2017-04-21')
    entity = service.delete_entity(workspace_id='boguswid', entity='pizza_toppings')
    assert len(responses.calls) == 1
    assert responses.calls[0].request.url.startswith(url)
    assert entity == response


@responses.activate
def test_get_entity():
    endpoint = '/v1/workspaces/{0}/entities/{1}'.format('boguswid', 'pizza_toppings')
    url = '{0}{1}'.format(base_url, endpoint)
    response = {
        "entity": "pizza_toppings",
        "description": "Tasty pizza toppings",
        "created": "2015-12-06T04:32:20.000Z",
        "updated": "2015-12-07T18:53:59.153Z",
        "metadata": {
            "property": "value"
        }
    }
    responses.add(
        responses.GET,
        url,
        body=json.dumps(response),
        status=200,
        content_type='application/json')
    service = watson_developer_cloud.ConversationV1(
        username='username', password='password', version='2017-04-21')
    entity = service.get_entity(workspace_id='boguswid', entity='pizza_toppings', export=True)
    assert len(responses.calls) == 1
    assert responses.calls[0].request.url.startswith(url)
    assert entity == response


@responses.activate
def test_list_entities():
    endpoint = '/v1/workspaces/{0}/entities'.format('boguswid')
    url = '{0}{1}'.format(base_url, endpoint)
    response = {
        "entities": [{
            "entity": "pizza_toppings",
            "description": "Tasty pizza toppings",
            "created": "2015-12-06T04:32:20.000Z",
            "updated": "2015-12-07T18:53:59.153Z",
            "metadata": {
                "property": "value"
            }
        }],
        "pagination": {
            "refresh_url":
            "/v1/workspaces/pizza_app-e0f3/entities?version=2017-12-18&filter=name:pizza&include_count=true&page_limit=1",
            "next_url":
            "/v1/workspaces/pizza_app-e0f3/entities?cursor=base64=&version=2017-12-18&filter=name:pizza&page_limit=1",
            "total":
            1,
            "matched":
            1
        }
    }
    responses.add(
        responses.GET,
        url,
        body=json.dumps(response),
        status=200,
        content_type='application/json')
    service = watson_developer_cloud.ConversationV1(
        username='username', password='password', version='2017-04-21')
    entities = service.list_entities(
        workspace_id='boguswid',
        export=True)
    assert len(responses.calls) == 1
    assert responses.calls[0].request.url.startswith(url)
    assert entities == response


@responses.activate
def test_update_entity():
    endpoint = '/v1/workspaces/{0}/entities/{1}'.format('boguswid', 'pizza_toppings')
    url = '{0}{1}'.format(base_url, endpoint)
    response = {
        "entity": "pizza_toppings",
        "description": "Tasty pizza toppings",
        "created": "2015-12-06T04:32:20.000Z",
        "updated": "2015-12-07T18:53:59.153Z",
        "metadata": {
            "property": "value"
        }
    }
    responses.add(
        responses.POST,
        url,
        body=json.dumps(response),
        status=200,
        content_type='application/json')
    service = watson_developer_cloud.ConversationV1(
        username='username', password='password', version='2017-04-21')
    entity = service.update_entity(
        workspace_id='boguswid',
        entity='pizza_toppings',
        new_entity='pizza_toppings')
    assert len(responses.calls) == 1
    assert responses.calls[0].request.url.startswith(url)
    assert entity == response


#########################
# examples
#########################


@responses.activate
def test_create_example():
    endpoint = '/v1/workspaces/{0}/intents/{1}/examples'.format(
        'boguswid', 'pizza_order')
    url = '{0}{1}'.format(base_url, endpoint)
    response = {
        "text": "Gimme a pizza with pepperoni",
        "created": "2016-07-11T16:39:01.774Z",
        "updated": "2015-12-07T18:53:59.153Z"
    }
    responses.add(
        responses.POST,
        url,
        body=json.dumps(response),
        status=201,
        content_type='application/json')
    service = watson_developer_cloud.ConversationV1(
        username='username', password='password', version='2017-02-03')
    example = service.create_example(
        workspace_id='boguswid',
        intent='pizza_order',
        text='Gimme a pizza with pepperoni')
    assert len(responses.calls) == 1
    assert responses.calls[0].request.url.startswith(url)
    assert example == response


@responses.activate
def test_delete_example():
    endpoint = '/v1/workspaces/{0}/intents/{1}/examples/{2}'.format(
        'boguswid', 'pizza_order', 'Gimme%20a%20pizza%20with%20pepperoni')
    url = '{0}{1}'.format(base_url, endpoint)
    response = {}
    responses.add(
        responses.DELETE,
        url,
        body=json.dumps(response),
        status=200,
        content_type='')
    service = watson_developer_cloud.ConversationV1(
        username='username', password='password', version='2017-02-03')
    example = service.delete_example(
        workspace_id='boguswid',
        intent='pizza_order',
        text='Gimme a pizza with pepperoni')
    assert len(responses.calls) == 1
    assert responses.calls[0].request.url.startswith(url)
    assert example == response


@responses.activate
def test_get_example():
    endpoint = '/v1/workspaces/{0}/intents/{1}/examples/{2}'.format(
        'boguswid', 'pizza_order', 'Gimme%20a%20pizza%20with%20pepperoni')
    url = '{0}{1}'.format(base_url, endpoint)
    response = {
        "text": "Gimme a pizza with pepperoni",
        "created": "2016-07-11T23:53:59.153Z",
        "updated": "2016-12-07T18:53:59.153Z"
    }
    responses.add(
        responses.GET,
        url,
        body=json.dumps(response),
        status=200,
        content_type='application/json')
    service = watson_developer_cloud.ConversationV1(
        username='username', password='password', version='2017-02-03')
    example = service.get_example(
        workspace_id='boguswid',
        intent='pizza_order',
        text='Gimme a pizza with pepperoni')
    assert len(responses.calls) == 1
    assert responses.calls[0].request.url.startswith(url)
    assert example == response


@responses.activate
def test_list_examples():
    endpoint = '/v1/workspaces/{0}/intents/{1}/examples'.format(
        'boguswid', 'pizza_order')
    url = '{0}{1}'.format(base_url, endpoint)
    response = {
        "examples": [{
            "text": "Can I order a pizza?",
            "created": "2016-07-11T16:39:01.774Z",
            "updated": "2015-12-07T18:53:59.153Z"
        }, {
            "text": "Gimme a pizza with pepperoni",
            "created": "2016-07-11T16:39:01.774Z",
            "updated": "2015-12-07T18:53:59.153Z"
        }],
        "pagination": {
            "refresh_url":
            "/v1/workspaces/pizza_app-e0f3/intents/order/examples?version=2017-12-18&page_limit=2",
            "next_url":
            "/v1/workspaces/pizza_app-e0f3/intents/order/examples?cursor=base64=&version=2017-12-18&page_limit=2"
        }
    }
    responses.add(
        responses.GET,
        url,
        body=json.dumps(response),
        status=200,
        content_type='application/json')
    service = watson_developer_cloud.ConversationV1(
        username='username', password='password', version='2017-02-03')
    examples = service.list_examples(
        workspace_id='boguswid', intent='pizza_order')
    assert len(responses.calls) == 1
    assert responses.calls[0].request.url.startswith(url)
    assert examples == response


@responses.activate
def test_update_example():
    endpoint = '/v1/workspaces/{0}/intents/{1}/examples/{2}'.format(
        'boguswid', 'pizza_order', 'Gimme%20a%20pizza%20with%20pepperoni')
    url = '{0}{1}'.format(base_url, endpoint)
    response = {
        "text": "Gimme a pizza with pepperoni",
        "created": "2016-07-11T23:53:59.153Z",
        "updated": "2015-12-07T18:53:59.153Z"
    }
    responses.add(
        responses.POST,
        url,
        body=json.dumps(response),
        status=200,
        content_type='application/json')
    service = watson_developer_cloud.ConversationV1(
        username='username', password='password', version='2017-02-03')
    example = service.update_example(
        workspace_id='boguswid',
        intent='pizza_order',
        text='Gimme a pizza with pepperoni',
        new_text='Gimme a pizza with pepperoni')
    assert len(responses.calls) == 1
    assert responses.calls[0].request.url.startswith(url)
    assert example == response


#########################
# intents
#########################


@responses.activate
def test_create_intent():
    endpoint = '/v1/workspaces/{0}/intents'.format('boguswid')
    url = '{0}{1}'.format(base_url, endpoint)
    response = {
        "intent": "pizza_order",
        "created": "2015-12-06T23:53:59.153Z",
        "updated": "2015-12-07T18:53:59.153Z",
        "description": "User wants to start a new pizza order"
    }
    responses.add(
        responses.POST,
        url,
        body=json.dumps(response),
        status=201,
        content_type='application/json')
    service = watson_developer_cloud.ConversationV1(
        username='username', password='password', version='2017-02-03')
    intent = service.create_intent(
        workspace_id='boguswid',
        intent='pizza_order',
        description='User wants to start a new pizza order')
    assert len(responses.calls) == 1
    assert responses.calls[0].request.url.startswith(url)
    assert intent == response


@responses.activate
def test_delete_intent():
    endpoint = '/v1/workspaces/{0}/intents/{1}'.format('boguswid',
                                                       'pizza_order')
    url = '{0}{1}'.format(base_url, endpoint)
    response = {}
    responses.add(
        responses.DELETE,
        url,
        body=json.dumps(response),
        status=200,
        content_type='')
    service = watson_developer_cloud.ConversationV1(
        username='username', password='password', version='2017-02-03')
    intent = service.delete_intent(
        workspace_id='boguswid', intent='pizza_order')
    assert len(responses.calls) == 1
    assert responses.calls[0].request.url.startswith(url)
    assert intent == response


@responses.activate
def test_get_intent():
    endpoint = '/v1/workspaces/{0}/intents/{1}'.format('boguswid',
                                                       'pizza_order')
    url = '{0}{1}'.format(base_url, endpoint)
    response = {
        "intent": "pizza_order",
        "created": "2015-12-06T23:53:59.153Z",
        "updated": "2015-12-07T18:53:59.153Z",
        "description": "User wants to start a new pizza order"
    }
    responses.add(
        responses.GET,
        url,
        body=json.dumps(response),
        status=200,
        content_type='application/json')
    service = watson_developer_cloud.ConversationV1(
        username='username', password='password', version='2017-02-03')
    intent = service.get_intent(
        workspace_id='boguswid', intent='pizza_order', export=False)
    assert len(responses.calls) == 1
    assert responses.calls[0].request.url.startswith(url)
    assert intent == response


@responses.activate
def test_list_intents():
    endpoint = '/v1/workspaces/{0}/intents'.format('boguswid')
    url = '{0}{1}'.format(base_url, endpoint)
    response = {
        "intents": [{
            "intent": "pizza_order",
            "created": "2015-12-06T23:53:59.153Z",
            "updated": "2015-12-07T18:53:59.153Z",
            "description": "User wants to start a new pizza order"
        }],
        "pagination": {
            "refresh_url":
            "/v1/workspaces/pizza_app-e0f3/intents?version=2017-12-18&page_limit=1",
            "next_url":
            "/v1/workspaces/pizza_app-e0f3/intents?cursor=base64=&version=2017-12-18&page_limit=1"
        }
    }
    responses.add(
        responses.GET,
        url,
        body=json.dumps(response),
        status=200,
        content_type='application/json')
    service = watson_developer_cloud.ConversationV1(
        username='username', password='password', version='2017-02-03')
    intents = service.list_intents(workspace_id='boguswid', export=False)
    assert len(responses.calls) == 1
    assert responses.calls[0].request.url.startswith(url)
    assert intents == response


@responses.activate
def test_update_intent():
    endpoint = '/v1/workspaces/{0}/intents/{1}'.format('boguswid',
                                                       'pizza_order')
    url = '{0}{1}'.format(base_url, endpoint)
    response = {
        "intent": "pizza_order",
        "created": "2015-12-06T23:53:59.153Z",
        "updated": "2015-12-07T18:53:59.153Z",
        "description": "User wants to start a new pizza order"
    }
    responses.add(
        responses.POST,
        url,
        body=json.dumps(response),
        status=200,
        content_type='application/json')
    service = watson_developer_cloud.ConversationV1(
        username='username', password='password', version='2017-02-03')
    intent = service.update_intent(
        workspace_id='boguswid',
        intent='pizza_order',
        new_intent='pizza_order',
        new_description='User wants to start a new pizza order')
    assert len(responses.calls) == 1
    assert responses.calls[0].request.url.startswith(url)
    assert intent == response


#########################
# logs
#########################


@responses.activate
def test_list_logs():
    endpoint = '/v1/workspaces/{0}/logs'.format('boguswid')
    url = '{0}{1}'.format(base_url, endpoint)
    response = {
        "logs": [{
            "request": {
                "input": {
                    "text": "Can you turn off the AC"
                },
                "context": {}
            },
            "response": {
                "input": {
                    "text": "Can you turn off the AC"
                },
                "context": {
                    "conversation_id": "f2c7e362-4cc8-4761-8b0f-9ccd70c63bca",
                    "system": {
                        "dialog_stack": ["root"],
                        "dialog_turn_counter": 1,
                        "dialog_request_counter": 1
                    },
                    "defaultCounter": 0
                },
                "entities": [],
                "intents": [{
                    "intent": "turn_off",
                    "confidence": 0.9332477126694649
                }],
                "output": {
                    "log_messages": [],
                    "text": [
                        "Hi. It looks like a nice drive today. What would you like me to do?"
                    ],
                    "nodes_visited": ["node_1_1467221909631"]
                }
            },
            "request_timestamp": "2016-07-16T09:22:38.960Z",
            "response_timestamp": "2016-07-16T09:22:39.011Z",
            "log_id": "e70d6c12-582d-47a8-a6a2-845120a1f232"
        }],
        "pagination": {
            "next_url":
            "/v1/workspaces/15fb0e8a-463d-4fec-86aa-a737d9c38a32/logs?cursor=dOfVSuh6fBpDuOxEL9m1S7JKDV7KLuBmRR+lQG1s1i/rVnBZ0ZBVCuy53ruHgPImC31gQv5prUsJ77e0Mj+6sGu/yfusHYF5&version=2016-07-11&filter=response.top_intent:turn_off&page_limit=1",
            "matched":
            215
        }
    }
    responses.add(
        responses.GET,
        url,
        body=json.dumps(response),
        status=200,
        content_type='application/json')
    service = watson_developer_cloud.ConversationV1(
        username='username', password='password', version='2017-04-21')
    logs = service.list_logs(
        workspace_id='boguswid')
    assert len(responses.calls) == 1
    assert responses.calls[0].request.url.startswith(url)
    assert logs == response


#########################
# message
#########################


@responses.activate
def test_message():

    conversation = watson_developer_cloud.ConversationV1(
        username="username", password="password", version='2016-09-20')
    conversation.set_default_headers({'x-watson-learning-opt-out': "true"})

    workspace_id = 'f8fdbc65-e0bd-4e43-b9f8-2975a366d4ec'
    message_url = '%s/v1/workspaces/%s/message' % (base_url, workspace_id)
    url1_str = '%s/v1/workspaces/%s/message?version=2016-09-20'
    message_url1 = url1_str % (base_url, workspace_id)
    message_response = {
        "context": {
            "conversation_id": "1b7b67c0-90ed-45dc-8508-9488bc483d5b",
            "system": {
                "dialog_stack": ["root"],
                "dialog_turn_counter": 1,
                "dialog_request_counter": 1
            }
        },
        "intents": [],
        "entities": [],
        "input": {}
    }

    responses.add(
        responses.POST,
        message_url,
        body=json.dumps(message_response),
        status=200,
        content_type='application/json')

    message = conversation.message(
        workspace_id=workspace_id,
        message_input={'text': 'Turn on the lights'},
        context=None)

    assert message is not None
    assert responses.calls[0].request.url == message_url1
    assert 'x-watson-learning-opt-out' in responses.calls[0].request.headers
    assert responses.calls[0].request.headers['x-watson-learning-opt-out'] == 'true'
    assert responses.calls[0].response.text == json.dumps(message_response)

    # test context
    responses.add(
        responses.POST,
        message_url,
        body=message_response,
        status=200,
        content_type='application/json')

    message_ctx = {
        'context': {
            'conversation_id': '1b7b67c0-90ed-45dc-8508-9488bc483d5b',
            'system': {
                'dialog_stack': ['root'],
                'dialog_turn_counter': 2,
                'dialog_request_counter': 1
            }
        }
    }
    message = conversation.message(
        workspace_id=workspace_id,
        message_input={'text': 'Turn on the lights'},
        context=json.dumps(message_ctx))

    assert message is not None
    assert responses.calls[1].request.url == message_url1
    assert responses.calls[1].response.text == json.dumps(message_response)

    assert len(responses.calls) == 2


#########################
# synonyms
#########################


@responses.activate
def test_create_synonym():
    endpoint = '/v1/workspaces/{0}/entities/{1}/values/{2}/synonyms'.format(
        'boguswid', 'aeiou', 'vowel')
    url = '{0}{1}'.format(base_url, endpoint)
    response = {
        "synonym": "aeiou",
        "created": "2000-01-23T04:56:07.000+00:00",
        "updated": "2000-01-23T04:56:07.000+00:00"
    }
    responses.add(
        responses.POST,
        url,
        body=json.dumps(response),
        status=201,
        content_type='application/json')
    service = watson_developer_cloud.ConversationV1(
        username='username', password='password', version='2017-04-21')
    synonym = service.create_synonym(
        workspace_id='boguswid', entity='aeiou', value='vowel', synonym='a')
    assert len(responses.calls) == 1
    assert responses.calls[0].request.url.startswith(url)
    assert synonym == response


@responses.activate
def test_delete_synonym():
    endpoint = '/v1/workspaces/{0}/entities/{1}/values/{2}/synonyms/{3}'.format(
        'boguswid', 'aeiou', 'vowel', 'a')
    url = '{0}{1}'.format(base_url, endpoint)
    response = ""
    responses.add(
        responses.DELETE,
        url,
        body=json.dumps(response),
        status=200,
        content_type='application/json')
    service = watson_developer_cloud.ConversationV1(
        username='username', password='password', version='2017-04-21')
    synonym = service.delete_synonym(
        workspace_id='boguswid', entity='aeiou', value='vowel', synonym='a')
    assert len(responses.calls) == 1
    assert responses.calls[0].request.url.startswith(url)
    assert synonym == response


@responses.activate
def test_get_synonym():
    endpoint = '/v1/workspaces/{0}/entities/{1}/values/{2}/synonyms/{3}'.format(
        'boguswid', 'grilling', 'bbq', 'barbecue')
    url = '{0}{1}'.format(base_url, endpoint)
    response = {
        "synonym": "barbecue",
        "created": "2015-12-06T23:53:59.153Z",
        "updated": "2015-12-07T18:53:59.153Z"
    }
    responses.add(
        responses.GET,
        url,
        body=json.dumps(response),
        status=200,
        content_type='application/json')
    service = watson_developer_cloud.ConversationV1(
        username='username', password='password', version='2017-04-21')
    synonym = service.get_synonym(
        workspace_id='boguswid', entity='grilling', value='bbq', synonym='barbecue')
    assert len(responses.calls) == 1
    assert responses.calls[0].request.url.startswith(url)
    assert synonym == response


@responses.activate
def test_list_synonyms():
    endpoint = '/v1/workspaces/{0}/entities/{1}/values/{2}/synonyms'.format(
        'boguswid', 'grilling', 'bbq')
    url = '{0}{1}'.format(base_url, endpoint)
    response = {
        "synonyms": [{
            "synonym": "BBQ sauce",
            "created": "2015-12-06T23:53:59.153Z",
            "updated": "2015-12-07T18:53:59.153Z"
        }, {
            "synonym": "barbecue",
            "created": "2015-12-06T23:53:59.153Z",
            "updated": "2015-12-07T18:53:59.153Z"
        }],
        "pagination": {
            "refresh_url":
            "/v1/workspaces/pizza_app-e0f3/entities/sauce/values/types/synonyms?version=2017-12-18&filter=name:b&include_count=true&page_limit=2",
            "next_url":
            "/v1/workspaces/pizza_app-e0f3/entities/sauce/values/types/synonyms?cursor=base64=&version=2017-12-18&filter=name:b&page_limit=2",
            "total":
            8,
            "matched":
            2
        }
    }
    responses.add(
        responses.GET,
        url,
        body=json.dumps(response),
        status=200,
        content_type='application/json')
    service = watson_developer_cloud.ConversationV1(
        username='username', password='password', version='2017-04-21')
    synonyms = service.list_synonyms(
        workspace_id='boguswid',
        entity='grilling',
        value='bbq')
    assert len(responses.calls) == 1
    assert responses.calls[0].request.url.startswith(url)
    assert synonyms == response


@responses.activate
def test_update_synonym():
    endpoint = '/v1/workspaces/{0}/entities/{1}/values/{2}/synonyms/{3}'.format(
        'boguswid', 'grilling', 'bbq', 'barbecue')
    url = '{0}{1}'.format(base_url, endpoint)
    response = {
        "synonym": "barbecue",
        "created": "2015-12-06T23:53:59.153Z",
        "updated": "2015-12-07T18:53:59.153Z"
    }
    responses.add(
        responses.POST,
        url,
        body=json.dumps(response),
        status=200,
        content_type='application/json')
    service = watson_developer_cloud.ConversationV1(
        username='username', password='password', version='2017-04-21')
    synonym = service.update_synonym(
        workspace_id='boguswid', entity='grilling', value='bbq', synonym='barbecue', new_synonym='barbecue')
    assert len(responses.calls) == 1
    assert responses.calls[0].request.url.startswith(url)
    assert synonym == response


#########################
# values
#########################


@responses.activate
def test_create_value():
    endpoint = '/v1/workspaces/{0}/entities/{1}/values'.format('boguswid', 'grilling')
    url = '{0}{1}'.format(base_url, endpoint)
    response = {
        "metadata": "{}",
        "created": "2000-01-23T04:56:07.000+00:00",
        "value": "aeiou",
        "updated": "2000-01-23T04:56:07.000+00:00"
    }
    responses.add(
        responses.POST,
        url,
        body=json.dumps(response),
        status=201,
        content_type='application/json')
    service = watson_developer_cloud.ConversationV1(
        username='username', password='password', version='2017-04-21')
    value = service.create_value(
        workspace_id='boguswid',
        entity='grilling',
        value='aeiou')
    assert len(responses.calls) == 1
    assert responses.calls[0].request.url.startswith(url)
    assert value == response


@responses.activate
def test_delete_value():
    endpoint = '/v1/workspaces/{0}/entities/{1}/values/{2}'.format(
        'boguswid', 'grilling', 'bbq')
    url = '{0}{1}'.format(base_url, endpoint)
    response = ""
    responses.add(
        responses.DELETE,
        url,
        body=json.dumps(response),
        status=200,
        content_type='application/json')
    service = watson_developer_cloud.ConversationV1(
        username='username', password='password', version='2017-04-21')
    value = service.delete_value(
        workspace_id='boguswid', entity='grilling', value='bbq')
    assert len(responses.calls) == 1
    assert responses.calls[0].request.url.startswith(url)
    assert value == response


@responses.activate
def test_get_value():
    endpoint = '/v1/workspaces/{0}/entities/{1}/values/{2}'.format(
        'boguswid', 'grilling', 'bbq')
    url = '{0}{1}'.format(base_url, endpoint)
    response = {
        "value": "BBQ sauce",
        "metadata": {
            "code": 1422
        },
        "created": "2015-12-06T23:53:59.153Z",
        "updated": "2015-12-07T18:53:59.153Z"
    }
    responses.add(
        responses.GET,
        url,
        body=json.dumps(response),
        status=200,
        content_type='application/json')
    service = watson_developer_cloud.ConversationV1(
        username='username', password='password', version='2017-04-21')
    value = service.get_value(
        workspace_id='boguswid', entity='grilling', value='bbq', export=True)
    assert len(responses.calls) == 1
    assert responses.calls[0].request.url.startswith(url)
    assert value == response


@responses.activate
def test_list_values():
    endpoint = '/v1/workspaces/{0}/entities/{1}/values'.format('boguswid', 'grilling')
    url = '{0}{1}'.format(base_url, endpoint)
    response = {
        "values": [{
            "value": "BBQ sauce",
            "metadata": {
                "code": 1422
            },
            "created": "2015-12-06T23:53:59.153Z",
            "updated": "2015-12-07T18:53:59.153Z"
        }],
        "pagination": {
            "refresh_url":
            "/v1/workspaces/pizza_app-e0f3/entities/sauce/values?version=2017-12-18&filter=name:pizza&include_count=true&page_limit=1",
            "next_url":
            "/v1/workspaces/pizza_app-e0f3/sauce/values?cursor=base64=&version=2017-12-18&filter=name:pizza&page_limit=1",
            "total":
            1,
            "matched":
            1
        }
    }
    responses.add(
        responses.GET,
        url,
        body=json.dumps(response),
        status=200,
        content_type='application/json')
    service = watson_developer_cloud.ConversationV1(
        username='username', password='password', version='2017-04-21')
    values = service.list_values(
        workspace_id='boguswid',
        entity='grilling',
        export=True)
    assert len(responses.calls) == 1
    assert responses.calls[0].request.url.startswith(url)
    assert values == response


@responses.activate
def test_update_value():
    endpoint = '/v1/workspaces/{0}/entities/{1}/values/{2}'.format(
        'boguswid', 'grilling', 'bbq')
    url = '{0}{1}'.format(base_url, endpoint)
    response = {
        "value": "BBQ sauce",
        "metadata": {
            "code": 1422
        },
        "created": "2015-12-06T23:53:59.153Z"
    }
    responses.add(
        responses.POST,
        url,
        body=json.dumps(response),
        status=200,
        content_type='application/json')
    service = watson_developer_cloud.ConversationV1(
        username='username', password='password', version='2017-04-21')
    value = service.update_value(
        workspace_id='boguswid',
        entity='grilling',
        value='bbq',
        new_value='BBQ sauce',
        new_metadata={"code": 1422},
        new_synonyms=None)
    assert len(responses.calls) == 1
    assert responses.calls[0].request.url.startswith(url)
    assert value == response


#########################
# workspaces
#########################


@responses.activate
def test_create_workspace():
    endpoint = '/v1/workspaces'
    url = '{0}{1}'.format(base_url, endpoint)
    response = {
        "name": "Pizza app",
        "created": "2015-12-06T23:53:59.153Z",
        "language": "en",
        "metadata": {},
        "updated": "2015-12-06T23:53:59.153Z",
        "description": "Pizza app",
        "workspace_id": "pizza_app-e0f3"
    }
    responses.add(
        responses.POST,
        url,
        body=json.dumps(response),
        status=201,
        content_type='application/json')
    service = watson_developer_cloud.ConversationV1(
        username='username', password='password', version='2017-02-03')
    workspace = service.create_workspace(
        name='Pizza app', description='Pizza app', language='en', metadata={})
    assert len(responses.calls) == 1
    assert responses.calls[0].request.url.startswith(url)
    assert workspace == response


@responses.activate
def test_delete_workspace():
    endpoint = '/v1/workspaces/{0}'.format('boguswid')
    url = '{0}{1}'.format(base_url, endpoint)
    response = {}
    responses.add(
        responses.DELETE,
        url,
        body=json.dumps(response),
        status=200,
        content_type='')
    service = watson_developer_cloud.ConversationV1(
        username='username', password='password', version='2017-02-03')
    workspace = service.delete_workspace(workspace_id='boguswid')
    assert len(responses.calls) == 1
    assert responses.calls[0].request.url.startswith(url)
    assert workspace == response


@responses.activate
def test_get_workspace():
    endpoint = '/v1/workspaces/{0}'.format('boguswid')
    url = '{0}{1}'.format(base_url, endpoint)
    response = {
        "name": "Pizza app",
        "created": "2015-12-06T23:53:59.153Z",
        "language": "en",
        "metadata": {},
        "updated": "2015-12-06T23:53:59.153Z",
        "description": "Pizza app",
        "status": "Available",
        "workspace_id": "pizza_app-e0f3"
    }
    responses.add(
        responses.GET,
        url,
        body=json.dumps(response),
        status=200,
        content_type='application/json')
    service = watson_developer_cloud.ConversationV1(
        username='username', password='password', version='2017-02-03')
    workspace = service.get_workspace(workspace_id='boguswid', export=False)
    assert len(responses.calls) == 1
    assert responses.calls[0].request.url.startswith(url)
    assert workspace == response


@responses.activate
def test_list_workspaces():
    endpoint = '/v1/workspaces'
    url = '{0}{1}'.format(base_url, endpoint)
    response = {
        "workspaces": [{
            "name": "Pizza app",
            "created": "2015-12-06T23:53:59.153Z",
            "language": "en",
            "metadata": {},
            "updated": "2015-12-06T23:53:59.153Z",
            "description": "Pizza app",
            "workspace_id": "pizza_app-e0f3"
        }],
        "pagination": {
            "refresh_url":
            "/v1/workspaces?version=2016-01-24&page_limit=1",
            "next_url":
            "/v1/workspaces?cursor=base64=&version=2016-01-24&page_limit=1"
        }
    }
    responses.add(
        responses.GET,
        url,
        body=json.dumps(response),
        status=200,
        content_type='application/json')
    service = watson_developer_cloud.ConversationV1(
        username='username', password='password', version='2017-02-03')
    workspaces = service.list_workspaces()
    assert len(responses.calls) == 1
    assert responses.calls[0].request.url.startswith(url)
    assert workspaces == response


@responses.activate
def test_update_workspace():
    endpoint = '/v1/workspaces/{0}'.format('pizza_app-e0f3')
    url = '{0}{1}'.format(base_url, endpoint)
    response = {
        "name": "Pizza app",
        "created": "2015-12-06T23:53:59.153Z",
        "language": "en",
        "metadata": {},
        "updated": "2015-12-06T23:53:59.153Z",
        "description": "Pizza app",
        "workspace_id": "pizza_app-e0f3"
    }
    responses.add(
        responses.POST,
        url,
        body=json.dumps(response),
        status=200,
        content_type='application/json')
    service = watson_developer_cloud.ConversationV1(
        username='username', password='password', version='2017-02-03')
    workspace = service.update_workspace(
        workspace_id='pizza_app-e0f3',
        name='Pizza app',
        description='Pizza app',
        language='en',
        metadata={})
    assert len(responses.calls) == 1
    assert responses.calls[0].request.url.startswith(url)
    assert workspace == response<|MERGE_RESOLUTION|>--- conflicted
+++ resolved
@@ -64,11 +64,7 @@
     service = watson_developer_cloud.ConversationV1(
         username='username', password='password', version='2017-02-03')
     try:
-<<<<<<< HEAD
-        counterexample = service.create_counterexample(
-=======
         service.create_counterexample(
->>>>>>> 8ba86b8a
             workspace_id='boguswid', text='I want financial advice today.')
     except WatsonException as ex:
         assert len(responses.calls) == 1
