[bumpversion]
<<<<<<< HEAD
current_version = 4.0.0rc1
=======
current_version = 3.4.1
>>>>>>> 785b0ee6
commit = True

[bumpversion:file:ibm_watson/version.py]
search = __version__ = '{current_version}'
replace = __version__ = '{new_version}'

[bumpversion:file:setup.py]
search = __version__ = '{current_version}'
replace = __version__ = '{new_version}'
<|MERGE_RESOLUTION|>--- conflicted
+++ resolved
@@ -1,9 +1,5 @@
 [bumpversion]
-<<<<<<< HEAD
-current_version = 4.0.0rc1
-=======
 current_version = 3.4.1
->>>>>>> 785b0ee6
 commit = True
 
 [bumpversion:file:ibm_watson/version.py]
