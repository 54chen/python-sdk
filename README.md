--- conflicted
+++ resolved
@@ -446,11 +446,7 @@
 * [responses] for testing
 * Following for web sockets support in speech to text
    * `websocket-client` 0.48.0
-<<<<<<< HEAD
-* `ibm_cloud_sdk_core` >= 1.0.0rc9
-=======
-* `ibm_cloud_sdk_core` ==0.5.2
->>>>>>> 785b0ee6
+* `ibm_cloud_sdk_core` == 1.0.0
 
 ## Contributing
 
